--- conflicted
+++ resolved
@@ -20,22 +20,10 @@
   try {
     const { searchParams } = new URL(request.url);
     const filePath = searchParams.get('path');
-<<<<<<< HEAD
-    
-    console.log(`[file-proxy] Received request for file path: ${filePath}`);
-    
-    if (!filePath) {
-      console.log('[file-proxy] Error: No file path provided');
-      return NextResponse.json(
-        { error: 'File path is required' },
-        { status: 400 }
-      );
-=======
     const userId = searchParams.get('userId');
 
     if (!filePath) {
       return NextResponse.json({ error: 'No file path provided' }, { status: 400, headers: corsHeaders });
->>>>>>> 50bc890b
     }
 
     console.log(`[file-proxy] Request for file: ${filePath}, userId: ${userId || 'not provided'}`);
@@ -43,26 +31,6 @@
     // Initialize Firebase Admin if needed
     const admin = getFirebaseAdmin();
     const storage = admin.storage();
-<<<<<<< HEAD
-    
-    // Get the bucket name from environment variables or use default
-    const bucketName = process.env.NEXT_PUBLIC_FIREBASE_STORAGE_BUCKET || 'web-chat-app-fa7f0.appspot.com';
-    console.log(`[file-proxy] Using bucket: ${bucketName}`);
-    
-    // Get the bucket with the specific name
-    const bucket = storage.bucket(bucketName);
-    
-    // Decode the file path and clean it up
-    const decodedPath = decodeURIComponent(filePath);
-    console.log(`[file-proxy] Decoded path: ${decodedPath}`);
-    
-    // Get the file from Firebase Storage
-    const file = bucket.file(decodedPath);
-    console.log(`[file-proxy] Attempting to access file: gs://${bucketName}/${decodedPath}`);
-    
-    // Check if file exists
-    console.log(`[file-proxy] Checking if file exists...`);
-=======
 
     // Get the bucket with the correct name format
     // Use the fileBucket from the Firestore document: web-chat-app-fa7f0.firebasestorage.app
@@ -80,22 +48,10 @@
     
     // Check if file exists
     console.log('[file-proxy] Checking if file exists...');
->>>>>>> 50bc890b
     const [exists] = await file.exists();
     if (!exists) {
       console.log(`[file-proxy] File not found: gs://${bucketName}/${decodedPath}`);
       
-<<<<<<< HEAD
-      // Try listing files in the parent directory to help diagnose the issue
-      try {
-        const parentDir = decodedPath.split('/').slice(0, -1).join('/');
-        console.log(`[file-proxy] Listing files in parent directory: ${parentDir || '/'}`);
-        const [files] = await bucket.getFiles({ prefix: parentDir });
-        console.log(`[file-proxy] Found ${files.length} files in parent directory:`);
-        files.forEach(f => console.log(`- ${f.name}`));
-      } catch (listError) {
-        console.error(`[file-proxy] Error listing files in parent directory:`, listError);
-=======
       // Try to find a similar file if the exact match doesn't exist
       try {
         // Get parent directory path and filename parts
@@ -189,7 +145,6 @@
         
       } catch (listError) {
         console.error('[file-proxy] Error finding similar files:', listError);
->>>>>>> 50bc890b
       }
       
       return NextResponse.json(
@@ -238,44 +193,10 @@
   } catch (error: any) {
     console.error('Error in file-proxy:', error);
     
-<<<<<<< HEAD
-    // Get the file metadata to determine content type
-    console.log(`[file-proxy] Getting file metadata...`);
-    try {
-      const [metadata] = await file.getMetadata();
-      const contentType = metadata.contentType || 'application/octet-stream';
-      console.log(`[file-proxy] File metadata retrieved. Content type: ${contentType}`);
-      
-      // Get the file content
-      console.log(`[file-proxy] Downloading file content...`);
-      const [fileContent] = await file.download();
-      console.log(`[file-proxy] File downloaded successfully. Size: ${fileContent.byteLength} bytes`);
-      
-      // Return the file with the appropriate content type
-      console.log(`[file-proxy] Returning file to client with content type: ${contentType}`);
-      return new NextResponse(fileContent, {
-        headers: {
-          'Content-Type': contentType,
-          'Cache-Control': 'public, max-age=3600'
-        }
-      });
-    } catch (downloadError) {
-      console.error(`[file-proxy] Error downloading file:`, downloadError);
-      throw downloadError; // Re-throw to be caught by the outer try/catch
-    }
-  } catch (error: any) {
-    console.error('[file-proxy] Error in file-proxy:', error);
-    
     // Provide more detailed error information
     let errorMessage = error.message || 'Internal server error';
     let statusCode = 500;
     
-=======
-    // Provide more detailed error information
-    let errorMessage = error.message || 'Internal server error';
-    let statusCode = 500;
-    
->>>>>>> 50bc890b
     if (error.code === 'storage/object-not-found') {
       errorMessage = 'File not found in storage';
       statusCode = 404;
@@ -286,11 +207,7 @@
     
     return NextResponse.json(
       { error: errorMessage, code: error.code },
-<<<<<<< HEAD
-      { status: statusCode }
-=======
       { status: statusCode, headers: corsHeaders }
->>>>>>> 50bc890b
     );
   }
 }